#!/usr/bin/env python3
# -*- coding: utf-8 -*-
"""
Aplicação principal Flask
Sistema de Cobrança Inteligente
"""

import os
import logging
from flask import Flask, jsonify
from flask_cors import CORS
from dotenv import load_dotenv

# Carregar variáveis de ambiente
load_dotenv()

# Configurar logging
logging.basicConfig(
    level=getattr(logging, os.getenv('LOG_LEVEL', 'INFO')),
    format='%(asctime)s - %(name)s - %(levelname)s - %(message)s'
)

logger = logging.getLogger(__name__)

def create_app():
    """Factory function para criar a aplicação Flask"""
    
    app = Flask(__name__, 
                static_folder='../frontend',
                static_url_path='')
    
    # Configurações da aplicação
    app.config['SECRET_KEY'] = os.getenv('SECRET_KEY', 'dev-key-change-me')
    app.config['DEBUG'] = os.getenv('DEBUG', 'False').lower() == 'true'
    app.config['JSON_AS_ASCII'] = False
    app.config['JSONIFY_PRETTYPRINT_REGULAR'] = True
    
    # Configurar CORS
    CORS(app, resources={
        r"/api/*": {
            "origins": "*",
            "methods": ["GET", "POST", "PUT", "DELETE", "OPTIONS"],
            "allow_headers": ["Content-Type", "Authorization", "X-API-Key"]
        }
    })
    
    # Registrar blueprints
    register_blueprints(app)
    
    # Registrar handlers de erro
    register_error_handlers(app)
    
    logger.info("✅ Aplicação Flask criada com sucesso")
    return app

def register_blueprints(app):
    """Registrar blueprints da aplicação"""
    try:
        # Importar blueprints
        from backend.api.routes.billing_routes import billing_bp
        from backend.api.routes.conversation_routes import conversation_bp
        from backend.api.routes.webhook_routes import webhook_bp
        from backend.api.routes.campaign_routes import campaign_blueprint
        from backend.api.routes.admin_routes import admin_blueprint
        
        # Registrar blueprints
        app.register_blueprint(billing_bp, url_prefix='/api/billing')
        app.register_blueprint(conversation_bp, url_prefix='/api/conversation')
<<<<<<< HEAD
        app.register_blueprint(webhook_bp, url_prefix='/webhooks')
=======
        app.register_blueprint(webhook_bp, url_prefix='/api/webhook')
        app.register_blueprint(campaign_blueprint, url_prefix='/api')
        app.register_blueprint(admin_blueprint, url_prefix='/api')
>>>>>>> 26eb6809
        
        # Rota principal
        @app.route('/')
        def index():
            return app.send_static_file('index.html')
        
        # Rota de health check
        @app.route('/health')
        def health_check():
            return jsonify({
                'status': 'healthy',
                'service': 'Sistema de Cobrança Inteligente',
                'version': '1.0.0'
            }), 200
        
        logger.info("✅ Blueprints registrados com sucesso")
        
    except Exception as e:
        logger.error(f"❌ Erro ao registrar blueprints: {e}")
        raise

def register_error_handlers(app):
    """Registrar handlers de erro personalizados"""
    
    @app.errorhandler(404)
    def not_found(error):
        return jsonify({
            'error': 'Endpoint não encontrado',
            'message': 'O recurso solicitado não existe',
            'status': 404
        }), 404
    
    @app.errorhandler(400)
    def bad_request(error):
        return jsonify({
            'error': 'Requisição inválida',
            'message': 'Os dados fornecidos são inválidos',
            'status': 400
        }), 400
    
    @app.errorhandler(401)
    def unauthorized(error):
        return jsonify({
            'error': 'Não autorizado',
            'message': 'Credenciais inválidas ou ausentes',
            'status': 401
        }), 401
    
    @app.errorhandler(500)
    def internal_error(error):
        logger.error(f"Erro interno do servidor: {error}")
        return jsonify({
            'error': 'Erro interno do servidor',
            'message': 'Ocorreu um erro inesperado',
            'status': 500
        }), 500
    
    logger.info("✅ Handlers de erro registrados com sucesso")

if __name__ == '__main__':
    app = create_app()
    app.run(debug=True)<|MERGE_RESOLUTION|>--- conflicted
+++ resolved
@@ -65,14 +65,9 @@
         
         # Registrar blueprints
         app.register_blueprint(billing_bp, url_prefix='/api/billing')
-        app.register_blueprint(conversation_bp, url_prefix='/api/conversation')
-<<<<<<< HEAD
         app.register_blueprint(webhook_bp, url_prefix='/webhooks')
-=======
-        app.register_blueprint(webhook_bp, url_prefix='/api/webhook')
         app.register_blueprint(campaign_blueprint, url_prefix='/api')
         app.register_blueprint(admin_blueprint, url_prefix='/api')
->>>>>>> 26eb6809
         
         # Rota principal
         @app.route('/')
